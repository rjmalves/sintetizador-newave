--- conflicted
+++ resolved
@@ -1034,7 +1034,6 @@
             (
                 Variable.VIOLACAO_NEGATIVA_EVAPORACAO,
                 SpatialResolution.USINA_HIDROELETRICA,
-<<<<<<< HEAD
                 TemporalResolution.PATAMAR,
             ): lambda dir, uhe=1: Hliq.read(
                 join(dir, f"hliq{str(uhe).zfill(3)}.out")
@@ -1059,37 +1058,13 @@
                 TemporalResolution.ESTAGIO,
             ): lambda dir, uhe=1: Dnegevap.read(
                 join(dir, f"dneg_evap{str(uhe).zfill(3)}.out")
-            ).valores.fillna(0.0),
-=======
-            ): lambda dir, uhe=1: self.__adiciona_coluna_patamar(
-                Dnegevap.read(
-                    join(dir, f"dneg_evap{str(uhe).zfill(3)}.out")
-                ).valores.fillna(0.0)
-            ),
->>>>>>> d41e2ffb
+            ).valores.fillna(
+                0.0
+            ),
         }
 
-    def __agrega_dfs_cmo(self, dir: str, submercado: int) -> pd.DataFrame:
-        df_med = Cmargmed.read(
-            join(dir, f"cmarg{str(submercado).zfill(3)}-med.out")
-        ).valores
-        df_med["patamar"] = 0
-        return pd.concat(
-            [
-                df_med,
-                Cmarg.read(
-                    join(dir, f"cmarg{str(submercado).zfill(3)}.out")
-                ).valores,
-            ],
-            ignore_index=True,
-        )
-
-    def __adiciona_coluna_patamar(self, df: pd.DataFrame) -> pd.DataFrame:
-        df["patamar"] = 0
-        return df
-
-    def __substitui_coluna_patamar(
-        self, df: pd.DataFrame, col: str = "TOTAL"
+    def __extrai_patamares_df(
+        self, df: pd.DataFrame, patamares: Optional[list] = None
     ) -> pd.DataFrame:
         df.loc[df["patamar"] == col, "patamar"] = "0"
         return df.astype({"patamar": int})
