<<<<<<< HEAD
# v2.1.0
- Suporte a versões >= 29.4 do modelo NEWAVE devido a renomeação de diversos arquivos de saída utilizados pelo sintetizador [#44](https://github.com/rjmalves/sintetizador-newave/issues/44)
- Implementada síntese do Custo Futuro (`CFU_SIN.parquet`) verificado no processo de simulação final [#45](https://github.com/rjmalves/sintetizador-newave/issues/45)
- Implementada síntese do Custo Total (`CTO_SIN.parquet`) obtido através da soma entre custo do estágio e custo futuro.

=======
# v2.0.1
- Fix no processamento de variáveis que só estão disponíveis no NWLISTOP por patamares e o valor médio dos patamares era calculado pelo sintetizador (`HLIQ`, `HJUS`).
>>>>>>> 41241a46

# v2.0.0
- Suporte a Python 3.8 descontinuado. Apenas versões de Python >= 3.10 são suportadas nos ambientes de CI e tem garantia de reprodutibilidade.
- Descontinuado o uso do `pylama` como linter para garantir padrões PEP de código devido à falta de suporte em Python >= 3.12. Adoção do [ruff](https://github.com/astral-sh/ruff) em substituição.
- Refatoração dos processos de síntese, contemplando reuso de código e padronização de nomes de funções e variáveis
- Opção de exportação de saídas `PARQUET` não realiza mais a compressão em `gzip` automaticamente, adotando o `snappy` (padrão do Arrow). A extensão dos arquivos passa a ser apenas `.parquet`.
- Colunas do tipo `datetime` agora garante que a informação de fuso seja `UTC`, permitindo maior compatibilidade na leitura em outras implementações do Arrow. [#43](https://github.com/rjmalves/sintetizador-newave/issues/43)
- Colunas dos DataFrames de síntese padronizadas para `snake_case`
- Entidades passam a ser indexadas pelos seus códigos ao invés de nomes nos DataFrames das sínteses da operação e de cenários (`usina` -> `codigo_usina`, etc.). A síntese com opção `sistema` contem o mapeamento entre códigos e nomes.
- Estatísticas calculadas a partir dos cenários de cada variável, para cada entidade, em um determinado estágio, passam a ser salvas em saídas especíicas (`ESTATISTICAS_OPERACAO_UHE.parquet`, `ESTATISTICAS_CENARIOS_REE_BKW.parquet`, etc.)
- Uso do módulo [numba](https://numba.pydata.org/) como dependência opcional para aceleração de operações com DataFrames
- Substituída a divisão da síntese da operação utilizando agregação temporal (`EST` e `PAT`) pela inclusão sempre das colunas `patamar` e `duracao_patamar`, onde `patamar = 0` representa o valor médio do estágio [#21](https://github.com/rjmalves/sintetizador-newave/issues/21)
- As sínteses agora produzem sempre como saída um arquivo de metadados, com informações sobre as sínteses que foram geradas (`METADADOS_OPERACAO.parquet`, `METADADOS_SISTEMA.parquet`, etc.) [#32](https://github.com/rjmalves/sintetizador-newave/issues/32)
- Implementado suporte para uso do caractere de `wildcard` (`*`) na especificação das sínteses desejadas via CLI [#33](https://github.com/rjmalves/sintetizador-newave/issues/33)
- Implementado o cálculo de limites para variáveis da síntese da operação que sejam limitadas inferior ou superiormente (colunas `limite_inferior` e `limite_superior`) [#23](https://github.com/rjmalves/sintetizador-newave/issues/23)
- Removidas sínteses específicas para violações de variáveis que tem seus limites superior e inferior calculados pela aplicação
- Dados das sínteses de operação e cenários que sejam agrupados por entidades menores contém os códigos dos conjuntos que englobam estas entidades, permitindo agrupamentos arbitrários pelo usuário (ex. sínteses por UHE também contém colunas `codigo_ree` e `codigo_submercado`) [#22](https://github.com/rjmalves/sintetizador-newave/issues/22)
- Implementada síntese de Energia Armazenada por UHE, com cálculo feito na aplicação de síntese (`EARMI_UHE`, `EARMF_UHE`) [#37](https://github.com/rjmalves/sintetizador-newave/issues/37)
- Logging do processo de síntese melhorado e resumido, incluindo os tempos gastos em cada etapa do processo [#39](https://github.com/rjmalves/sintetizador-newave/issues/39)
- Diversas informações existentes no `pmo.dat` passaram a ser calculadas internamente para compatibilidade total com execuções do modelo que vão direto para a Simulação Final [#42](https://github.com/rjmalves/sintetizador-newave/issues/42)
- Criação da abstração `Deck` que centraliza as conversões de formato e implementação de cálculos já realizados pelo modelo quando necessários para padronização do restante dos módulos de síntese [#40](https://github.com/rjmalves/sintetizador-newave/issues/40)


# v1.2.0 (v1-compat)

- Versão de compatibilidade com a séries de releases major `1.x`
- Última versão antes da reformulação do formato das sínteses (pré `2.0`)
- Síntese em formato compatível com `pyspark` para ingestão em ambiente analíticos
- Correções diversas em variáveis da síntese da operação e cenários

# v1.1.0

- Compatibilização com `inewave` após a primeira major release (>= 1.4.0)
- Implementadas novas variáveis para síntese da operação: `VAGUA_UHE_EST`, `ENAAR_*_EST`, `ENAAF_*_EST`, `EARMI_*_EST`, `EARPI_*_EST`, `VARMI_*_EST`, `VARPI_UHE_EST`, `GHIDR_*_*`, `GHIDF_*_*`, `GTER_UTE_*`, `EDESR_*_EST`, `EVMIN_*_EST`, `EVMOR_*_EST`, `EEVAP_*_EST`, `VAFL_UHE_EST`, `VINC_UHE_EST`, `VDEF_UHE_*`, `HMON_UHE_EST`, `HJUS_UHE_PAT`, `HLIQ_UHE_PAT`, `VRET_UHE_EST`, `VDES_UHE_*`, `QRET_UHE_EST`, `QDES_UHE_*`
- Habilitado o paralelismo para todas as variáveis da operação, ao invés de apenas variáveis relacionadas a cada UHE
- Otimizado o código para aplicar modificações nos dataframes de maneira posicional, quando conveniente

# v1.0.0

- Primeira major release
- Compatível com `inewave` até a versão 0.0.98 (pré 1ª major release)<|MERGE_RESOLUTION|>--- conflicted
+++ resolved
@@ -1,13 +1,10 @@
-<<<<<<< HEAD
 # v2.1.0
 - Suporte a versões >= 29.4 do modelo NEWAVE devido a renomeação de diversos arquivos de saída utilizados pelo sintetizador [#44](https://github.com/rjmalves/sintetizador-newave/issues/44)
 - Implementada síntese do Custo Futuro (`CFU_SIN.parquet`) verificado no processo de simulação final [#45](https://github.com/rjmalves/sintetizador-newave/issues/45)
 - Implementada síntese do Custo Total (`CTO_SIN.parquet`) obtido através da soma entre custo do estágio e custo futuro.
 
-=======
 # v2.0.1
 - Fix no processamento de variáveis que só estão disponíveis no NWLISTOP por patamares e o valor médio dos patamares era calculado pelo sintetizador (`HLIQ`, `HJUS`).
->>>>>>> 41241a46
 
 # v2.0.0
 - Suporte a Python 3.8 descontinuado. Apenas versões de Python >= 3.10 são suportadas nos ambientes de CI e tem garantia de reprodutibilidade.
