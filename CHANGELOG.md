--- conflicted
+++ resolved
@@ -1,8 +1,8 @@
-<<<<<<< HEAD
 # v2.0.0
-- Suporte a Python 3.8 descontinuado. Apenas versões de Python >= 3.9 são suportadas nos ambientes de CI e tem garantia de reprodutibilidade.
+- Suporte a Python 3.8 descontinuado. Apenas versões de Python >= 3.10 são suportadas nos ambientes de CI e tem garantia de reprodutibilidade.
 - Refatoração dos processos de síntese, contemplando reuso de código e padronização de nomes de funções e variáveis
 - Opção de exportação de saídas `PARQUET` não realiza mais a compressão em `gzip` automaticamente, adotando o `snappy` (padrão do Arrow). A extensão dos arquivos passa a ser apenas `.parquet`.
+- Colunas do tipo `datetime` agora garante que a informação de fuso seja `UTC`, permitindo maior compatibilidade na leitura em outras implementações do Arrow. [#43](https://github.com/rjmalves/sintetizador-newave/issues/43)
 - Colunas dos DataFrames de síntese padronizadas para `snake_case`
 - Entidades passam a ser indexadas pelos seus códigos ao invés de nomes nos DataFrames das sínteses da operação e de cenários (`usina` -> `codigo_usina`, etc.). A síntese com opção `sistema` contem o mapeamento entre códigos e nomes.
 - Estatísticas calculadas a partir dos cenários de cada variável, para cada entidade, em um determinado estágio, passam a ser salvas em saídas especíicas (`ESTATISTICAS_OPERACAO_UHE.parquet`, `ESTATISTICAS_CENARIOS_REE_BKW.parquet`, etc.)
@@ -15,15 +15,16 @@
 - Dados das sínteses de operação e cenários que sejam agrupados por entidades menores contém os códigos dos conjuntos que englobam estas entidades, permitindo agrupamentos arbitrários pelo usuário (ex. sínteses por UHE também contém colunas `codigo_ree` e `codigo_submercado`) [#22](https://github.com/rjmalves/sintetizador-newave/issues/22)
 - Implementada síntese de Energia Armazenada por UHE, com cálculo feito na aplicação de síntese (`EARMI_UHE`, `EARMF_UHE`) [#37](https://github.com/rjmalves/sintetizador-newave/issues/37)
 - Logging do processo de síntese melhorado e resumido, incluindo os tempos gastos em cada etapa do processo [#39](https://github.com/rjmalves/sintetizador-newave/issues/39)
+- Diversas informações existentes no `pmo.dat` passaram a ser calculadas internamente para compatibilidade total com execuções do modelo que vão direto para a Simulação Final [#42](https://github.com/rjmalves/sintetizador-newave/issues/42)
+- Criação da abstração `Deck` que centraliza as conversões de formato e implementação de cálculos já realizados pelo modelo quando necessários para padronização do restante dos módulos de síntese [#40](https://github.com/rjmalves/sintetizador-newave/issues/40)
 
-=======
+
 # v1.2.0 (v1-compat)
 
 - Versão de compatibilidade com a séries de releases major `1.x`
 - Última versão antes da reformulação do formato das sínteses (pré `2.0`)
 - Síntese em formato compatível com `pyspark` para ingestão em ambiente analíticos
 - Correções diversas em variáveis da síntese da operação e cenários
->>>>>>> b2e9c01a
 
 # v1.1.0
 
